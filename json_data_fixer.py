--- conflicted
+++ resolved
@@ -164,7 +164,6 @@
     
     # Ensure proper table structure for buyer profiles
     if 'table_rows' in fixed_data and isinstance(fixed_data['table_rows'], list):
-<<<<<<< HEAD
         print(f"[FIX] Processing {len(fixed_data['table_rows'])} buyer profile rows")
         
         for i, row in enumerate(fixed_data['table_rows']):
@@ -191,16 +190,6 @@
             if not isinstance(row, dict):
                 print(f"[FIX] ERROR: Row {i+1} is not a dictionary or list, skipping")
                 continue
-            
-=======
-        for i, row in enumerate(fixed_data['table_rows']):
-            # CRITICAL: Check if row is a dictionary (not a list or string)
-            if not isinstance(row, dict):
-                print(f"[FIX] Invalid row type at index {i}: {type(row)}. Expected dict, got: {row}")
-                # Skip non-dict rows to avoid TypeError
-                continue
-                
->>>>>>> 632eed57
             # Ensure all required fields exist with proper field name mapping
             required_fields = [
                 'buyer_name', 'description', 'strategic_rationale', 
