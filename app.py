--- conflicted
+++ resolved
@@ -138,19 +138,11 @@
     print(f"❌ CURRENT ORDER: {current_slides}")
     print(f"✅ REQUIRED ORDER: {required_slide_order}")
     
-<<<<<<< HEAD
     # CRITICAL FIX: Reorder slides to match required order WITHOUT duplication
     existing_slides = {slide['template']: slide for slide in render_plan.get('slides', [])}
     
-    # Create new ordered slides list instead of appending to existing
-    ordered_slides = []
-=======
-    # Reorder slides to match required order - CRITICAL FIX: Clear existing slides first
-    existing_slides = {slide['template']: slide for slide in render_plan.get('slides', [])}
-    
     # CRITICAL: Initialize with empty slides array to prevent duplication
     fixed_render_plan['slides'] = []
->>>>>>> 632eed57
     
     for i, template in enumerate(required_slide_order):
         if template in existing_slides:
@@ -158,13 +150,13 @@
             # Ensure title field exists
             if 'data' in slide and 'title' not in slide['data']:
                 slide['data']['title'] = f"{template.replace('_', ' ').title()}"
-            ordered_slides.append(slide)
+            fixed_render_plan['slides'].append(slide)
             print(f"🔧 MANDATORY: Added existing slide: {template}")
         else:
             # Add missing slide - CRITICAL FIX
             if template == 'investor_process_overview':
                 print("🔧 MANDATORY: Adding missing investor_process_overview slide")
-                ordered_slides.append({
+                fixed_render_plan['slides'].append({
                     "template": "investor_process_overview",
                     "data": {
                         "title": "Comprehensive Investor Process Overview",
@@ -177,7 +169,7 @@
                 })
             else:
                 print(f"🔧 MANDATORY: Adding missing slide: {template}")
-                ordered_slides.append({
+                fixed_render_plan['slides'].append({
                     "template": template,
                     "data": {
                         "title": template.replace('_', ' ').title(),
@@ -186,8 +178,7 @@
                 })
     
     # Replace the slides list with the ordered one to prevent duplication
-    fixed_render_plan['slides'] = ordered_slides
-    print(f"🔧 MANDATORY: Reordered slides. Final count: {len(ordered_slides)}")
+    print(f"🔧 MANDATORY: Reordered slides. Final count: {len(fixed_render_plan['slides'])}")
     
     # MANDATORY: Fix all semantic errors
     print("🔧 MANDATORY: Fixing semantic errors...")
